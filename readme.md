--- conflicted
+++ resolved
@@ -1,12 +1,7 @@
 This is kejita's git.    
 Thank you for your coming this space!
 
-<<<<<<< HEAD
 [aboutme]    
 my job => data analyst
 to be => data engineer
-=======
-my job => data analyst    
-to be => data engineer    
->>>>>>> 4a001896
 in studying => python & ML & AI